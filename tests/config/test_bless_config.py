import base64
import os
import zlib
import pytest

from bless.config.bless_config import BlessConfig, \
    BLESS_OPTIONS_SECTION, \
    CERTIFICATE_VALIDITY_BEFORE_SEC_OPTION, \
    CERTIFICATE_VALIDITY_AFTER_SEC_OPTION, \
    ENTROPY_MINIMUM_BITS_OPTION, \
    RANDOM_SEED_BYTES_OPTION, \
    CERTIFICATE_VALIDITY_SEC_DEFAULT, \
    ENTROPY_MINIMUM_BITS_DEFAULT, \
    RANDOM_SEED_BYTES_DEFAULT, \
    LOGGING_LEVEL_DEFAULT, \
    LOGGING_LEVEL_OPTION, \
    BLESS_CA_SECTION, \
    CA_PRIVATE_KEY_FILE_OPTION, \
    KMSAUTH_SECTION, \
    KMSAUTH_USEKMSAUTH_OPTION, \
    KMSAUTH_KEY_ID_OPTION, \
    KMSAUTH_SERVICE_ID_OPTION, \
    CERTIFICATE_EXTENSIONS_OPTION, \
    USERNAME_VALIDATION_OPTION, \
    USERNAME_VALIDATION_DEFAULT, \
    REMOTE_USERNAMES_VALIDATION_OPTION, \
    CA_PRIVATE_KEY_COMPRESSION_OPTION, \
<<<<<<< HEAD
    CA_PRIVATE_KEY_COMPRESSION_OPTION_DEFAULT, VALIDATE_REMOTE_USERNAMES_AGAINST_IAM_GROUPS_OPTION
=======
    CA_PRIVATE_KEY_COMPRESSION_OPTION_DEFAULT, \
    SERVER_CERTIFICATE_VALIDITY_BEFORE_SEC_OPTION, \
    SERVER_CERTIFICATE_VALIDITY_BEFORE_SEC_DEFAULT, \
    SERVER_CERTIFICATE_VALIDITY_AFTER_SEC_OPTION, \
    SERVER_CERTIFICATE_VALIDITY_AFTER_SEC_DEFAULT, \
    HOSTNAME_VALIDATION_OPTION, \
    HOSTNAME_VALIDATION_DEFAULT
>>>>>>> ed85a7f2


def test_empty_config():
    with pytest.raises(ValueError):
        BlessConfig('us-west-2', config_file='')


def test_config_no_password():
    with pytest.raises(ValueError) as e:
        BlessConfig('bogus-region',
                    config_file=os.path.join(os.path.dirname(__file__), 'full.cfg'))
    assert 'No Region Specific And No Default Password Provided.' == str(e.value)

    config = BlessConfig('bogus-region',
                         config_file=os.path.join(os.path.dirname(__file__), 'full-with-default.cfg'))
    assert '<INSERT_DEFAULT_KMS_ENCRYPTED_BASE64_ENCODED_PEM_PASSWORD_HERE>' == config.getpassword()


def test_wrong_compression_env_key(monkeypatch):
    extra_environment_variables = {
        'bless_ca_default_password': '<INSERT_DEFAULT_KMS_ENCRYPTED_BASE64_ENCODED_PEM_PASSWORD_HERE>',
        'bless_ca_ca_private_key_compression': 'lzh',
        'bless_ca_ca_private_key': str(base64.b64encode(b'<INSERT_YOUR_ENCRYPTED_PEM_FILE_CONTENT>'), encoding='ascii')
    }

    for k, v in extra_environment_variables.items():
        monkeypatch.setenv(k, v)

    # Create an empty config, everything is set in the environment
    config = BlessConfig('us-east-1', config_file='')

    with pytest.raises(ValueError) as e:
        config.getprivatekey()

    assert "Compression lzh is not supported." == str(e.value)


def test_none_compression_env_key(monkeypatch):
    extra_environment_variables = {
        'bless_ca_default_password': '<INSERT_DEFAULT_KMS_ENCRYPTED_BASE64_ENCODED_PEM_PASSWORD_HERE>',
        'bless_ca_ca_private_key_compression': 'none',
        'bless_ca_ca_private_key': str(base64.b64encode(b'<INSERT_YOUR_ENCRYPTED_PEM_FILE_CONTENT>'), encoding='ascii')
    }

    for k, v in extra_environment_variables.items():
        monkeypatch.setenv(k, v)

    # Create an empty config, everything is set in the environment
    config = BlessConfig('us-east-1', config_file='')

    assert b'<INSERT_YOUR_ENCRYPTED_PEM_FILE_CONTENT>' == config.getprivatekey()


def test_zlib_positive_compression(monkeypatch):
    extra_environment_variables = {
        'bless_ca_default_password': '<INSERT_DEFAULT_KMS_ENCRYPTED_BASE64_ENCODED_PEM_PASSWORD_HERE>',
        'bless_ca_ca_private_key_compression': 'zlib',
        'bless_ca_ca_private_key': str(base64.b64encode(zlib.compress(b'<INSERT_YOUR_ENCRYPTED_PEM_FILE_CONTENT>')), encoding='ascii')
    }

    for k, v in extra_environment_variables.items():
        monkeypatch.setenv(k, v)

    # Create an empty config, everything is set in the environment
    config = BlessConfig('us-east-1', config_file='')

    assert b'<INSERT_YOUR_ENCRYPTED_PEM_FILE_CONTENT>' == config.getprivatekey()


def test_zlib_compression_env_with_uncompressed_key(monkeypatch):
    extra_environment_variables = {
        'bless_ca_default_password': '<INSERT_DEFAULT_KMS_ENCRYPTED_BASE64_ENCODED_PEM_PASSWORD_HERE>',
        'bless_ca_ca_private_key_compression': 'zlib',
        'bless_ca_ca_private_key': str(base64.b64encode(b'<INSERT_YOUR_ENCRYPTED_PEM_FILE_CONTENT>'), encoding='ascii'),
    }

    for k, v in extra_environment_variables.items():
        monkeypatch.setenv(k, v)

    # Create an empty config, everything is set in the environment
    config = BlessConfig('us-east-1', config_file='')

    with pytest.raises(zlib.error) as e:
        config.getprivatekey()


def test_config_environment_override(monkeypatch):
    extra_environment_variables = {
        'bless_options_certificate_validity_after_seconds': '1',
        'bless_options_certificate_validity_before_seconds': '1',
        'bless_options_server_certificate_validity_after_seconds': '1',
        'bless_options_server_certificate_validity_before_seconds': '1',
        'bless_options_hostname_validation': 'disabled',
        'bless_options_entropy_minimum_bits': '2',
        'bless_options_random_seed_bytes': '3',
        'bless_options_logging_level': 'DEBUG',
        'bless_options_certificate_extensions': 'permit-X11-forwarding',
        'bless_options_username_validation': 'debian',
        'bless_options_remote_usernames_validation': 'useradd',

        'bless_ca_us_east_1_password': '<INSERT_US-EAST-1_KMS_ENCRYPTED_BASE64_ENCODED_PEM_PASSWORD_HERE>',
        'bless_ca_default_password': '<INSERT_DEFAULT_KMS_ENCRYPTED_BASE64_ENCODED_PEM_PASSWORD_HERE>',
        'bless_ca_ca_private_key_file': '<INSERT_YOUR_ENCRYPTED_PEM_FILE_NAME>',
        'bless_ca_ca_private_key': str(base64.b64encode(b'<INSERT_YOUR_ENCRYPTED_PEM_FILE_CONTENT>'), encoding='ascii'),

        'kms_auth_use_kmsauth': 'True',
        'kms_auth_kmsauth_key_id': '<INSERT_ARN>',
        'kms_auth_kmsauth_serviceid': 'bless-test',
    }

    for k, v in extra_environment_variables.items():
        monkeypatch.setenv(k, v)

    # Create an empty config, everything is set in the environment
    config = BlessConfig('us-east-1', config_file='')

    assert 1 == config.getint(BLESS_OPTIONS_SECTION, CERTIFICATE_VALIDITY_AFTER_SEC_OPTION)
    assert 1 == config.getint(BLESS_OPTIONS_SECTION, CERTIFICATE_VALIDITY_BEFORE_SEC_OPTION)
    assert 1 == config.getint(BLESS_OPTIONS_SECTION, SERVER_CERTIFICATE_VALIDITY_BEFORE_SEC_OPTION)
    assert 1 == config.getint(BLESS_OPTIONS_SECTION, SERVER_CERTIFICATE_VALIDITY_AFTER_SEC_OPTION)
    assert 2 == config.getint(BLESS_OPTIONS_SECTION, ENTROPY_MINIMUM_BITS_OPTION)
    assert 3 == config.getint(BLESS_OPTIONS_SECTION, RANDOM_SEED_BYTES_OPTION)
    assert 'DEBUG' == config.get(BLESS_OPTIONS_SECTION, LOGGING_LEVEL_OPTION)
    assert 'permit-X11-forwarding' == config.get(BLESS_OPTIONS_SECTION, CERTIFICATE_EXTENSIONS_OPTION)
    assert 'debian' == config.get(BLESS_OPTIONS_SECTION, USERNAME_VALIDATION_OPTION)
    assert 'disabled' == config.get(BLESS_OPTIONS_SECTION, HOSTNAME_VALIDATION_OPTION)
    assert 'useradd' == config.get(BLESS_OPTIONS_SECTION, REMOTE_USERNAMES_VALIDATION_OPTION)

    assert '<INSERT_US-EAST-1_KMS_ENCRYPTED_BASE64_ENCODED_PEM_PASSWORD_HERE>' == config.getpassword()
    assert '<INSERT_YOUR_ENCRYPTED_PEM_FILE_NAME>' == config.get(BLESS_CA_SECTION, CA_PRIVATE_KEY_FILE_OPTION)
    assert b'<INSERT_YOUR_ENCRYPTED_PEM_FILE_CONTENT>' == config.getprivatekey()

    assert config.getboolean(KMSAUTH_SECTION, KMSAUTH_USEKMSAUTH_OPTION)
    assert '<INSERT_ARN>' == config.get(KMSAUTH_SECTION, KMSAUTH_KEY_ID_OPTION)
    assert 'bless-test' == config.get(KMSAUTH_SECTION, KMSAUTH_SERVICE_ID_OPTION)

    config.aws_region = 'invalid'
    assert '<INSERT_DEFAULT_KMS_ENCRYPTED_BASE64_ENCODED_PEM_PASSWORD_HERE>' == config.getpassword()


@pytest.mark.parametrize(
    "config, region, expected_cert_valid, expected_entropy_min, expected_rand_seed, "
    "expected_host_cert_before_valid, expected_host_cert_after_valid, "
    "expected_log_level, expected_password, expected_username_validation, "
    "expected_hostname_validation, expected_key_compression",
    [
        ((os.path.join(os.path.dirname(__file__), 'minimal.cfg')), 'us-west-2',
         CERTIFICATE_VALIDITY_SEC_DEFAULT,
         ENTROPY_MINIMUM_BITS_DEFAULT, RANDOM_SEED_BYTES_DEFAULT,
         SERVER_CERTIFICATE_VALIDITY_BEFORE_SEC_DEFAULT,
         SERVER_CERTIFICATE_VALIDITY_AFTER_SEC_DEFAULT,
         LOGGING_LEVEL_DEFAULT,
         '<INSERT_KMS_ENCRYPTED_BASE64_ENCODED_PEM_PASSWORD_HERE>',
         USERNAME_VALIDATION_DEFAULT,
         HOSTNAME_VALIDATION_DEFAULT,
         CA_PRIVATE_KEY_COMPRESSION_OPTION_DEFAULT
         ),
        ((os.path.join(os.path.dirname(__file__), 'full-zlib.cfg')), 'us-west-2',
         1, 2, 3, 4, 5, 'DEBUG',
         '<INSERT_US-WEST-2_KMS_ENCRYPTED_BASE64_ENCODED_PEM_PASSWORD_HERE>',
         'debian',
         'disabled',
         'zlib'
         ),
        ((os.path.join(os.path.dirname(__file__), 'full.cfg')), 'us-east-1',
         1, 2, 3, 4, 5, 'DEBUG',
         '<INSERT_US-EAST-1_KMS_ENCRYPTED_BASE64_ENCODED_PEM_PASSWORD_HERE>',
         'debian',
         'disabled',
         'zlib'
         )
    ])
def test_configs(config, region, expected_cert_valid, expected_entropy_min, expected_rand_seed,
                 expected_host_cert_before_valid, expected_host_cert_after_valid,
                 expected_log_level, expected_password, expected_username_validation,
                 expected_hostname_validation, expected_key_compression):
    config = BlessConfig(region, config_file=config)
    assert expected_cert_valid == config.getint(BLESS_OPTIONS_SECTION,
                                                CERTIFICATE_VALIDITY_BEFORE_SEC_OPTION)
    assert expected_cert_valid == config.getint(BLESS_OPTIONS_SECTION,
                                                CERTIFICATE_VALIDITY_AFTER_SEC_OPTION)
    assert expected_entropy_min == config.getint(BLESS_OPTIONS_SECTION,
                                                 ENTROPY_MINIMUM_BITS_OPTION)
    assert expected_rand_seed == config.getint(BLESS_OPTIONS_SECTION,
                                               RANDOM_SEED_BYTES_OPTION)
    assert expected_host_cert_before_valid == config.getint(BLESS_OPTIONS_SECTION,
                                                            SERVER_CERTIFICATE_VALIDITY_BEFORE_SEC_OPTION)
    assert expected_host_cert_after_valid == config.getint(BLESS_OPTIONS_SECTION,
                                                           SERVER_CERTIFICATE_VALIDITY_AFTER_SEC_OPTION)
    assert expected_log_level == config.get(BLESS_OPTIONS_SECTION, LOGGING_LEVEL_OPTION)
    assert expected_password == config.getpassword()
    assert expected_username_validation == config.get(BLESS_OPTIONS_SECTION,
                                                      USERNAME_VALIDATION_OPTION)
    assert expected_hostname_validation == config.get(BLESS_OPTIONS_SECTION,
                                                      HOSTNAME_VALIDATION_OPTION)
    assert expected_key_compression == config.get(BLESS_CA_SECTION,
                                                  CA_PRIVATE_KEY_COMPRESSION_OPTION)

def test_kms_config_opts(monkeypatch):
    # Default option
    config = BlessConfig("us-east-1", config_file=os.path.join(os.path.dirname(__file__), 'full.cfg'))
    assert config.getboolean(KMSAUTH_SECTION, KMSAUTH_USEKMSAUTH_OPTION) is False

    # Config file value
    config = BlessConfig("us-east-1", config_file=os.path.join(os.path.dirname(__file__), 'full-with-kmsauth.cfg'))
    assert config.getboolean(KMSAUTH_SECTION, KMSAUTH_USEKMSAUTH_OPTION) is True
    assert config.getboolean(KMSAUTH_SECTION, VALIDATE_REMOTE_USERNAMES_AGAINST_IAM_GROUPS_OPTION) is False<|MERGE_RESOLUTION|>--- conflicted
+++ resolved
@@ -1,8 +1,8 @@
 import base64
 import os
 import zlib
+
 import pytest
-
 from bless.config.bless_config import BlessConfig, \
     BLESS_OPTIONS_SECTION, \
     CERTIFICATE_VALIDITY_BEFORE_SEC_OPTION, \
@@ -25,17 +25,14 @@
     USERNAME_VALIDATION_DEFAULT, \
     REMOTE_USERNAMES_VALIDATION_OPTION, \
     CA_PRIVATE_KEY_COMPRESSION_OPTION, \
-<<<<<<< HEAD
-    CA_PRIVATE_KEY_COMPRESSION_OPTION_DEFAULT, VALIDATE_REMOTE_USERNAMES_AGAINST_IAM_GROUPS_OPTION
-=======
     CA_PRIVATE_KEY_COMPRESSION_OPTION_DEFAULT, \
     SERVER_CERTIFICATE_VALIDITY_BEFORE_SEC_OPTION, \
     SERVER_CERTIFICATE_VALIDITY_BEFORE_SEC_DEFAULT, \
     SERVER_CERTIFICATE_VALIDITY_AFTER_SEC_OPTION, \
     SERVER_CERTIFICATE_VALIDITY_AFTER_SEC_DEFAULT, \
     HOSTNAME_VALIDATION_OPTION, \
-    HOSTNAME_VALIDATION_DEFAULT
->>>>>>> ed85a7f2
+    HOSTNAME_VALIDATION_DEFAULT, \
+    VALIDATE_REMOTE_USERNAMES_AGAINST_IAM_GROUPS_OPTION
 
 
 def test_empty_config():
@@ -93,7 +90,8 @@
     extra_environment_variables = {
         'bless_ca_default_password': '<INSERT_DEFAULT_KMS_ENCRYPTED_BASE64_ENCODED_PEM_PASSWORD_HERE>',
         'bless_ca_ca_private_key_compression': 'zlib',
-        'bless_ca_ca_private_key': str(base64.b64encode(zlib.compress(b'<INSERT_YOUR_ENCRYPTED_PEM_FILE_CONTENT>')), encoding='ascii')
+        'bless_ca_ca_private_key': str(base64.b64encode(zlib.compress(b'<INSERT_YOUR_ENCRYPTED_PEM_FILE_CONTENT>')),
+                                       encoding='ascii')
     }
 
     for k, v in extra_environment_variables.items():
@@ -234,6 +232,7 @@
     assert expected_key_compression == config.get(BLESS_CA_SECTION,
                                                   CA_PRIVATE_KEY_COMPRESSION_OPTION)
 
+
 def test_kms_config_opts(monkeypatch):
     # Default option
     config = BlessConfig("us-east-1", config_file=os.path.join(os.path.dirname(__file__), 'full.cfg'))
