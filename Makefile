test: lint
	@echo "--> Running Python tests"
	py.test tests || exit 1
	@echo ""

develop:
	@echo "--> Installing dependencies"
	pip install -r requirements.txt
	pip install "file://`pwd`#egg=bless[tests]"
	@echo ""

dev-docs:
	# todo the docs, so typical, right?

clean:
	@echo "--> Cleaning pyc files"
	find . -name "*.pyc" -delete
	rm -rf ./publish ./htmlcov
	@echo ""

lint:
	@echo "--> Linting Python files"
	PYFLAKES_NODOCTEST=1 flake8 bless
	@echo ""

coverage:
	@echo "--> Running Python tests with coverage"
	coverage run --branch --source=bless -m py.test tests || exit 1
	coverage html
	@echo ""

publish:
	rm -rf ./publish/bless_lambda/
	mkdir -p ./publish/bless_lambda
	cp -r ./bless ./publish/bless_lambda/
	mv ./publish/bless_lambda/bless/aws_lambda/* ./publish/bless_lambda/
	cp -r ./aws_lambda_libs/. ./publish/bless_lambda/
<<<<<<< HEAD
	if [ -d ./lambda_configs/ ]; then cp -r ./lambda_configs/. ./publish/bless_lambda/; fi
	cd ./publish/bless_lambda && zip -r ../bless_lambda.zip .
=======
	cp -r ./lambda_configs/. ./publish/bless_lambda/
	cd ./publish/bless_lambda && zip -FSr ../bless_lambda.zip .
>>>>>>> 467eaa80

compile:
	yum install -y gcc libffi-devel openssl-devel python36 python36-virtualenv
	virtualenv-3.6 /tmp/venv
	/tmp/venv/bin/pip install --upgrade pip setuptools
	/tmp/venv/bin/pip install -e .
	cp -r /tmp/venv/lib/python3.6/site-packages/. ./aws_lambda_libs
	cp -r /tmp/venv/lib64/python3.6/site-packages/. ./aws_lambda_libs

lambda-deps:
	@echo "--> Compiling lambda dependencies"
	docker run --rm -it -v ${CURDIR}:/src -w /src amazonlinux:1 make compile

.PHONY: develop dev-docs clean test lint coverage publish<|MERGE_RESOLUTION|>--- conflicted
+++ resolved
@@ -35,13 +35,8 @@
 	cp -r ./bless ./publish/bless_lambda/
 	mv ./publish/bless_lambda/bless/aws_lambda/* ./publish/bless_lambda/
 	cp -r ./aws_lambda_libs/. ./publish/bless_lambda/
-<<<<<<< HEAD
 	if [ -d ./lambda_configs/ ]; then cp -r ./lambda_configs/. ./publish/bless_lambda/; fi
-	cd ./publish/bless_lambda && zip -r ../bless_lambda.zip .
-=======
-	cp -r ./lambda_configs/. ./publish/bless_lambda/
 	cd ./publish/bless_lambda && zip -FSr ../bless_lambda.zip .
->>>>>>> 467eaa80
 
 compile:
 	yum install -y gcc libffi-devel openssl-devel python36 python36-virtualenv
